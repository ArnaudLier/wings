--- conflicted
+++ resolved
@@ -314,11 +314,7 @@
 			// On every authentication event, send the current server status back
 			// to the client. :)
 			state := h.server.Environment.State()
-<<<<<<< HEAD
-			_ = h.SendJson(&Message{
-=======
 			_ = h.SendJson(Message{
->>>>>>> 649dc966
 				Event: server.StatusEvent,
 				Args:  []string{state},
 			})
@@ -330,11 +326,7 @@
 					_ = h.server.Filesystem().HasSpaceAvailable(false)
 
 					b, _ := json.Marshal(h.server.Proc())
-<<<<<<< HEAD
-					_ = h.SendJson(&Message{
-=======
 					_ = h.SendJson(Message{
->>>>>>> 649dc966
 						Event: server.StatsEvent,
 						Args:  []string{string(b)},
 					})
@@ -364,11 +356,7 @@
 			if errors.Is(err, context.DeadlineExceeded) {
 				m, _ := h.GetErrorMessage("another power action is currently being processed for this server, please try again later")
 
-<<<<<<< HEAD
-				_ = h.SendJson(&Message{
-=======
 				_ = h.SendJson(Message{
->>>>>>> 649dc966
 					Event: ErrorEvent,
 					Args:  []string{m},
 				})
@@ -392,11 +380,7 @@
 			}
 
 			for _, line := range logs {
-<<<<<<< HEAD
-				_ = h.SendJson(&Message{
-=======
 				_ = h.SendJson(Message{
->>>>>>> 649dc966
 					Event: server.ConsoleOutputEvent,
 					Args:  []string{line},
 				})
@@ -407,11 +391,7 @@
 	case SendStatsEvent:
 		{
 			b, _ := json.Marshal(h.server.Proc())
-<<<<<<< HEAD
-			_ = h.SendJson(&Message{
-=======
 			_ = h.SendJson(Message{
->>>>>>> 649dc966
 				Event: server.StatsEvent,
 				Args:  []string{string(b)},
 			})
